--- conflicted
+++ resolved
@@ -2,11 +2,7 @@
 import logging
 import os
 
-<<<<<<< HEAD
-import simtk.unit as u
-=======
 import parmed.unit as units
->>>>>>> 97b15c17
 
 from intermol.exceptions import AmberError
 from intermol.utils import which, run_subprocess
